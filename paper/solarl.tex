\documentclass{article}


% Use the postscript times font!

% --- Packages ---
\usepackage{times}
\usepackage{ijcai/ijcai17}
\usepackage{enumerate, amsmath, hyperref, amsthm,gensymb, subfig, verbatim, amssymb, dashrule, tikz, bbm, booktabs, bm}
\usepackage[framemethod=TikZ]{mdframed}
\usepackage[numbers]{natbib}

\newcommand{\dnote}[1]{\textcolor{blue}{Dave: #1}}
\newcommand{\enote}[1]{\textcolor{purple}{Emily: #1}}
\newcommand{\mc}{\mathcal}
\newcommand\ddfrac[2]{\frac{\displaystyle #1}{\displaystyle #2}}
\DeclareMathOperator*{\argmax}{arg\,max}

% --- Misc. ---
\hbadness=10000 % No "underfull hbox" messages.

% --- Meta Info ---
\title{Improving Solar Panels with Reinforcement Learning}

% Authors
\author{
Emily Reif \\
Department of Computer Science\\
Brown University\\
Providence, RI 02912 \\
\texttt{emily\_reif@brown.edu} \\
\And
David Abel \\
Department of Computer Science\\
Brown University \\
Providence, RI 02912 \\
\texttt{david\_abel@brown.edu} \\
}


% --- Begin Document ---
\begin{document}
\maketitle

% -----------------
% -- Abstract --
% -----------------
\begin{abstract}
Solar panels sustainably harvest energy from the sun. To improve performance, panels are often equipped with a tracking mechanism that computes the sun's position in the sky throughout the day. Based on the tracker's estimate of the sun's location, a controller orients the panel to minimize the angle of incidence between solar radiant energy and the photovoltaic cells on the surface of the panel, increasing total energy harvested. Prior work has developed efficient tracking algorithms that accurately compute the sun's location to facilitate solar tracking and control.
%
However, always pointing a panel directly at the sun does not account for diffuse irradiance in the sky, reflected irradiance from the ground and surrounding surfaces, or changing weather conditions (such as cloud coverage), all of which are contributing factors to the total energy harvested by a solar panel.
%
In this work, we validate the hypothesis that the computational learning paradigm of Reinforcement Learning (RL) can increase the total energy harvested by solar panels by dynamically accounting for these other factors. We advocate for the use of RL for solar panel control due to its {\it effectiveness}, {\it negligible cost}, and {\it versatility}. Our contribution is twofold: (1) adapting typical RL algorithms to the task of improving solar panel performance, and (2) a simulation based on typical solar and irradiance models for experimenting with solar panel control.
%
We evaluate the utility of various RL approaches compared to an idealized tracker, an efficient state of the art tracking algorithm, and a fixed panel in our simulated environment. We experiment across different time scales, in different places on Earth, and with dramatically different percepts (sun coordinates, and synthesized images of the sky with and without clouds), consistently demonstrating that simple RL algorithms improve over existing baselines.
\end{abstract}


% ----------------------
% -- Introduction --
% ----------------------
\section{Introduction}
% Solare Panels and Solar Tracking.
Solar energy offer a pollution free and sustainable means of harvesting energy directly from the sun. Considerable effort has been directed toward maximizing the efficiency of end to end solar systems, including the design of photovoltaic cells~\cite{Jervase2001,li2012molecular}, engineering new photovoltaic architectures and materials~\cite{li2005high}, and solar tracking systems~\cite{camacho2012control}. Solar tracking is especially important for maximizing performance of solar panels~\cite{Eke2012,Rizk2008,King2001}. Given the proper sensors and hardware, a tracking algorithm computes the relative location of the sun in the sky throughout the day and a controller orients the panel to point at the sun. The goal is to minimize the angle of incidence between incoming solar radiant energy and the grid of photovoltaic cells, as in~\citet{Eke2012,Benghanem2011,King2001} and~\citet{kalogirou1996design}. Prior work has consistently demonstrated that panels using a tracking system increase the total energy by a substantial amount:~\citet{Eke2012} report that a dual-axis tracker yielded 71 kW/h, compared to a fixed panel's yield of 52 kW/h on the same day. Eke and Senturk also report energy harvesting gains of dual-axis tracking systems over fixed systems varying from 15\% to 40\%, depending on the time of year.~\citet{mousazadeh2009review} report that gains from tracking can vary between 0\% and 100\%, while~\citet{clifford2004design} report a gain of $23\%$ due to tracking in simulation. Clearly, solar tracking and control can dramatically benefit solar photovoltaic systems.

% Diagram with labels
\begin{figure}[t]
\begin{center}
\includegraphics[scale=0.375]{figures/relevant_quantities.png}
\caption{In the solar panel control problem, the panel changes its orientation over time to maximize total exposure to solar radiant energy.}
\label{fig:solar}
\end{center}
\end{figure}

% Previous algorithms
Developments in solar tracking have led to algorithms that are sufficiently accurate to inform control of panels, building on the early work of~\citet{spencer1971fourier,walraven1978calculating} and~\citet{michalsky1988astronomical}. Recently,~\citet{reda2004solar} developed an algorithm that computes the sun's location in the sky within $\pm 0.0003\degree$ of accuracy, achieving the highest degree of accuracy of any known algorithm, but is computationally inefficient to the point of impracticality.~\citet{Grena2008} overcomes these inefficiencies with a tracking algorithm that requires an order of magnitude fewer calculations than the approach of Reda and Andreas, while still achieving $0.0027\degree$ of accuracy.

% Limitations
However, prior literature suggests that a variety of factors contribute to the performance of a panel~\cite{King2001}, and so pointing a panel directly at the sun is not always optimal behavior. Specifically, the total solar irradiance falling on a panel is a combination of {\it direct}, {\it reflective}, and {\it diffuse} irradiance~\cite{Benghanem2011}. The diffuse irradiance typically varies between $15\%$ and $55\%$ of direct irradiance depending on factors like cloud coverage and the time of day~\cite{peterson1981ratio}, while a case study by the Cold Climate Housing Research Center in Fairbanks, Alaska reports reflective irradiance varying from $5\%$ to $25\%$ of direct irradiance~\cite{colgan2010}. The reflective irradiance varies heavily based on the percentage of irradiance reflected off the surrounding ground surface: typical values for this percentage given by~\citet{mcevoy2003practical} vary between $17\%$ (soil), $25\%$ (grass), and $55\%$ (concrete). Additionally, changing weather and atmospheric conditions can affect the optimal panel orientation~\cite{Kelly2009}. Thus, optimal performance may involve prioritizing reflective or diffuse irradiance when direct sunlight is not available.

% Others require extra hardware.
As an additional consideration, tracking algorithms take as input a variety of data that require additional hardware such as a barometer, thermometer, or GPS~\cite{Grena2012}, increasing the total cost and system complexity.\footnote{Some tracking algorithms do not require the temperature and pressure but incur a cost of accuracy, such as Algorithm 1 from~\citet{Grena2012}.}

% RL for solar tracking.
In this work, we advocate for the use of the computational paradigm of Reinforcement Learning (RL) to optimize solar panel performance. Using RL, a learned solar panel controller can account for weather change, cloud coverage, and diverse reflective indices of surroundings, offering an efficient yet adaptive solution that can optimize for the given availability of each type of solar irradiance without the need for complex hardware. Our primary contribution is twofold:
\begin{enumerate}
\item The advancement of a highly relevant problem as an application area for RL, with a high fidelity simulation built using recent models of solar irradiance.
\item The validation of the utility of RL approaches for solar panel control.
\end{enumerate}

% ----------------------
% -- Background --
% ----------------------
\section{Background}

First, some background on solar tracking and RL.

% Solar Tracking Background
\subsection{Solar Tracking}
The amount of solar radiant energy contacting a surface on the Earth's surface (per unit area, per unit time) is called {\it irradiance}~\cite{goswami2000principles}.  We denote the total irradiance hitting a panel as $R_t$, which, per the models developed by~\citet{kamali2006estimating}, is approximated by the sum of the {\it direct} irradiance, $R_d$, {\it diffuse} irradiance (light from the sky), $R_f$, and {\it reflective} irradiance, $R_r$ (reflected off the ground or other surfaces). Each of these components is modified by a scalar, $\theta_d, \theta_f, \theta_r \in [0,1]$, denoting the effect of the angle of incidence between oncoming solar rays and the panel's orientation, yielding the total:
\begin{equation}
R_t = R_d \theta_d + R_f \theta_f + R_r \theta_r
\label{eq:total_rads}
\end{equation}
Additionally, the components $R_d$ and $R_f$ are known to be effected by cloud coverage~\cite{li2004overcast,pfister2003cloud,tzoumanikas2016effect}. We attend to these details in describing our simulation in Section~\ref{sec:simulation}.

% Controller for solar panel.
A controller for a solar panel then seeks to maximize total irradiance, $R_t$, hitting the panel's surface. In the case of solar trackers, a running assumption is that optimal behavior is generally to point the panel such that its normal vector is pointing at the sun, thus the desire for accurate solar tracking algorithms. There are many types of tracking and control methods, only a few of which we discuss in this work; for an in depth survey of solar tracking techniques, see~\citet{mousazadeh2009review}.

% --- Table of Quantities ---
{\renewcommand{\arraystretch}{1.2}%
\begin{figure}
\centering
\begin{tabular}{lcc}
\toprule
Quantity& Variable& Range \\
\midrule
latitude& $L$& $[-\pi, \pi]$ \\
longitude& $G$&  $\left[-\frac{\pi}{2}, \frac{\pi}{2}\right]$\\
%declination& $\delta$ & $\left[-\frac{\pi}{2}, \frac{\pi}{2}\right]$ \\
%hour angle& $H$& $\left[-\frac{\pi}{2}, \frac{\pi}{2}\right]$ \\
%zenith& $z$& $[0,\pi]$ \\
azimuth& $\Gamma$& $[-\pi, \pi]$ \\
altitude& $\alpha$& $[-\pi, \pi]$ \\
panel NS angle& $\nu$& $[-\pi, \pi]$ \\
panel EW angle& $\omega$& $[-\pi, \pi]$ \\
ground reflective index& $\rho$& $[0,1]$ \\
\bottomrule
\end{tabular}
\caption{Relevant solar tracking and irradiance variables.}
\end{figure}

% RL Background
\subsection{RL Background}

Reinforcement Learning (RL) is a computational learning paradigm in which an agent learns to maximize an unknown reward function through repeated interaction with the agent's environment. In this work we model the environment as a Markov Decision Process (MDP)~\cite{puterman2014markov}. An MDP is a five tuple, $\langle \mc{S}, \mc{A}, \mc{R}, \mc{T}, \gamma \rangle$, where:
\begin{enumerate}
\item $\mc{S}$ is a set of states
\item $\mc{A}$ is a set of actions
\item $\mc{R} : \mc{S} \times \mc{A} \longmapsto [0,\textsc{RMax}] $ is a reward function.
\item $\mc{T}(s' \mid s,a)$ is a probability distribution on states given a state and action
\item $\gamma \in (0,1)$ is a discount factor, indicating how much the agent prefers immediate reward over future reward.
\end{enumerate}

The solution to an MDP is called a {\it policy}, denoted $\pi : \mc{S} \longmapsto \mc{A}$. The goal of an agent is solve for a policy that maximizes long term expected reward, defined by the {\it value function}, $V^* : S \longmapsto \left[0,\frac{\textsc{RMax}}{1-\gamma}\right]$, given by the classic Bellman Equation:
\begin{equation}
V^*(s) = \max_a \left(\mc{R}(s,a) + \gamma \sum_{s'} \mc{T}(s' \mid s, a) V^*(s') \right)
\end{equation}

Also of interest is the {\it action-value function}, $Q^*: \mc{S} \times \mc{A} \longmapsto [0,\textsc{RMax}]$, which specifies the long term expected reward of executing an action in a state, and behaving optimally thereafter:
\begin{equation}
Q^*(s,a) = \mc{R}(s,a) + \gamma \sum_{s'} \mc{T}(s' \mid s,a) V^*(s')
\end{equation}

Given a policy, $\pi$, the value under the policy is defined by:
\begin{equation}
V^\pi(s) = \mc{R}(s, \pi(s)) + \gamma \sum_{s'} \mc{T}(s' \mid s, \pi(s)) V^\pi(s')
\end{equation}

For further background on RL, see~\citet{sutton1998reinforcement} or~\citet{kaelbling1996reinforcement}.

% Agents
\subsubsection{Agents}
<<<<<<< HEAD

We evaluate two relatively simple agents: $Q$-Learning with a Linear Function approximator with a Gaussian radial basis kernel and $SARSA$ with a linear function approximator. To test the significance of modeling the sequential aspects of the problem, we also conduct experiments with LinUCB~\cite{li2010contextual}, a standard approach to Contextual Bandits. We chose each of the linear approximators to illustrate that online, efficient, and lightweight algorithms can be effective in the domain. We did not use any agents that employ Deep Learning techniques, as this would require more computation power and storage, both of which will be limited in the solar panel real setting. 
=======
We evaluate two relatively simple agents (and variations thereof): $Q$-Learning with a Linear Function approximator with a Gaussian radial basis kernel and $SARSA$ with a linear function approximator. To test the significance of modeling the sequential aspects of the problem, we also conduct experiments with LinUCB~\cite{li2010contextual}, a standard approach to Contextual Bandits. We chose each of the linear approximators to illustrate that online, efficient, and lightweight algorithms can be effective in the domain. We did not use any agents that employ Deep Learning techniques, as these require more computation power and storage, both of which will be limited in the real solar panel setting. However, this could be an area of further exploration.
>>>>>>> 37518854

$Q$-Learning, introduced by~\citet{watkins1992q}, updates the $Q$ function via one step look aheads each experience, $\langle s, a, r, s' \rangle$, according to the gradient update rule:
\begin{equation}
Q(s,a) = (1-\eta) Q(s,a) + \eta(r + \gamma \max_{a'} Q(s', a'))
\end{equation}
Where $\eta \in [0,1]$ is a learning rate. The linear approximation scales tabular $Q$ learning to domains where states or observables are described by a high dimensional feature vector, $\bm{s} = [s_1, s_2, \ldots, s_k]$. The $Q$ function is parameterized by the $k \times |\mc{A}|$ matrix $w$, where each column corresponds to an action's parameters for each state variable. $Q^*$ is then approximated as:
\begin{equation}
\hat{Q}_w(\bm{s},a) = \sum_{i=1}^k w_a s_i
\end{equation}
The parameters are updated via the gradient update rule, again given a single experience $\langle s, a, r, s' \rangle$:
\begin{equation}
w_a = w_a + \eta \left( r + \gamma \max_{a'} Q_\theta(s',a') - Q_w(s,a)\right)
\end{equation}

To introduce some non-linearity, we apply a Gaussian radial basis kernel to each feature. That is, let:
\begin{equation}
\phi(s_i) = e^{-(s_i^2)}
\end{equation}
The agent receives states passed through this kernel:
\begin{equation}
\phi(s) = [\phi(s_1), \phi(s_2), \ldots, \phi(s_k)]
\end{equation}

We also test with SARSA~\cite{rummery1994line}, again with a linear function approximator. The only difference from the $Q$-Learner is the update rule which makes SARSA an on policy learner. The algorithm updates using the chosen next action $a'$, instead of the max:
\begin{equation}
w_a = w_a + \alpha \left( r + \gamma Q_w(s',a') - Q_w(s,a)\right)
\end{equation}
For further details about these algorithms, see~\citet{geramifard2013tutorial}.

% Contextual Bandits
\subsubsection{Contextual Bandits}

A simplification of the full RL problem is a non-sequential variant known as the Contextual Bandit introduced by~\citet{wang2005bandit}, which extends of the classic Multi-Armed Bandit problem~\cite{gittins1979bandit}. In the Contextual Bandit setting, the agent receives a {\it context matrix} $\bm{x}$ containing a feature vector for each action. That is, each column of $\bm{x}$ corresponds to each action's context: the entry $\bm{x}_{i,j}$ denotes the $i$-th feature of action $a_j$. We let $\bm{x}_a$ denote the context vector associated with action $a$. At each time step, the agent chooses an action $a \in \mc{A}$, and receives payoff according to an unknown, possibly stochastic function, $R(\bm{x},a)$. Here, agents still face the exploration-exploitation dilemma but do not need to compute complex causal models of their environments or learn from delayed reward.

We adopt the bandit framework to solar panel control to test the significance of modeling the solar panel control problem as sequential (since bandit algorithms do not model the sequential nature of the problem). Each context is simply the received percept from the environment (there is no difference in contexts across actions). Due to its simplicity and efficiency, we experiment with the LinUCB algorithm developed by~\citet{li2010contextual}.

LinUCB adapts the core ideas of Upper Confidence Bound (UCB) algorithm~\cite{auer2002finite} to deal with contexts; at a high level, LinUCB assumes the underlying reward is determined by a linear payoff matrix $\bm{\theta}$, and maintains a running estimate, $\hat{\bm{\theta}}$. The critical piece is the calculation of a confidence interval on the difference between the agent's estimate of the return and the true return, which is factored into an overall {\it score} associated with each action. At each round, the agent then selects the action with maximal score according to the general structure:
\begin{equation}
a^* = \argmax_{a \in \mc{A}} \left(\bm{x}_a \hat{\bm{\theta}} + \sigma_{a}\right)
\end{equation}
Where $\sigma_a$ represents the confidence interval associated with action $a$. For the full details, see~\citet{li2010contextual}.

%explicitly tracks the uncertainty associated  linear model. This uncertainty is then factored into an overall computation of the {\it score} associated with each action.
%LinUCB was originally adopted for cases with linear payoff matrices:
%\begin{equation}
%\mathbb{E}\left[r \mid \bm{x}, a\right] = \bm{x}^\top \bm{\theta}_a
%\end{equation}
%Where $\bm{\theta}_a$ is an unknown coefficient vector. Thus, the core of the algorithm is to compute an estimate, $\hat{\bm{\theta}}$, close to the true parameter $\bm{\theta}$. The core of the algorithm is the upkeep of confidence intervals on the difference between the true expected reward and the reward predicted by the agent's estimated parameter, $\hat{\bm{\theta}}$. To do so, the agent maintains a data set of $m$ context's denoted by the $m \times d$ matrix $\bm{D}$, and a matrix specifying the return of the action chosen for each round $\bm{c}$, yielding a training data set $(\bm{D}, \bm{c})$.  Li et. al. show that, for a carefully chosen constants $\kappa$ and $\tau$, with probability $1-\tau$:
%\begin{equation}
%\left| \bm{x}_a \hat{\bm{\theta}}_a - \mathbb{E} \left[r \mid \bm{x}, a\right] \right| = \kappa \sqrt{\bm{x}_a^\top (\bm{D}_a^\top \bm{D}_a + \mc{I})^{-1} \bm{x}_a}
%\end{equation}
%With $\mc{I}_d$
%Given this confidence interval, for each given context, the agent then selects the action with the max score (a combination of the estimated return and confidence):
%\begin{equation}
%a_t = \argmax_{a \in \mc{A}_t} \left(\bm{x}_a^\top \hat{\bm{\theta}}_a + \kappa \sqrt{\bm{x}_a^\top \bm{D}_d^\top \bm{D} + \mc{I}_d}\right)
%\end{equation}

We now turn to describing the details of our simulation.

% ----------------------
% --- Simulation ---
% ----------------------
\section{Simulation}
\label{sec:simulation}

We introduce a high fidelity simulated environment to test the validity of RL for solar panel control. There are four basic stages to the simulation:
\begin{enumerate}
\item Computing the sun's location in the sky, relative to the panel.
\item Computing $R_d, R_f$, and $R_r$.
\item Computing $\theta_d, \theta_f$, and $\theta_r$.
\item Generating percepts.
\end{enumerate}

% (Step 1) Sun location in the sky.
\subsection{Sun's location in the sky}
For a given latitude, longitude, year, month, day, and time, we simulate the relative positions of the sun to the specified location on Earth. Our simulation computes the sun's altitude $\alpha$ (angle: degrees above the horizon) and azimuth $\Gamma$ (angle: clockwise degrees along the horizon relative to North) using using the highly accurate tracker algorithm from~\citet{reda2004solar}, implemented in the library \texttt{pysolar}.\footnote{\url{pysolar.org}}. For space constraints, we do not divulge the full computations. Instead, note that a quick approximation is given by:
% --- Math about \alpha and \Gamma ---
\begin{align}
\alpha &= \arcsin(\cos L \cos \delta \cos H + \sin L \sin \delta)\\
\Gamma &= \arcsin\left(\frac{\cos \delta \sin H}{\cos \alpha}\right)
\end{align}
For the full details, see~\citet{reda2004solar}.

% (Step 2) Irradiance.
\subsection{Computing $\pmb{R_d, R_f, R_r}$}
Given the sun's altitude, $\alpha$, and azimuth, $\Gamma$, we compute the $R_d, R_f,$ and $R_d$ from the models of~\citet{threlkeld1957direct,Liu1960} and~\citet{masters2013renewable}.\footnote{Higher fidelity models are known to exist, such as those developed by~\citet{andersen1980comments,klein1977calculation} and~\citet{kamali2006estimating}. In particular, our estimates of the diffuse and reflective radiation are simple relative to the best known models (this choice was made to make the simulation more efficient).}
% --- Math about R_d, R_f, R_r ---
\begin{align}
R_d &= A e^{-km} \\
R_f &= C \cdot R_d \\
R_r &= \rho R_d (\sin \alpha + C)
\end{align}
Where $A$ is the apparent extraterrestrial flux, $k$ is the optical depth, $m$ is the air mass ratio, $\rho \in [0,1)$ is a reflective index (albedo) denoting how reflective the ground is,\footnote{Typical values for $\rho$ given by~\citet{mcevoy2003practical} vary between 0.17 (soil), 0.25 (grass), and 0.55 (concrete).} and $C$ is a sky diffusion factor, each given by the approximations:
\begin{align}
m&=\frac{1}{\sin \alpha} \hspace{4mm} A = 1160 + \sin \left(0.99 n- 271\right)\\
k&=0.174 + 0.035 \sin\left( 0.99 n - 99\right)\\
C&=0.095 + 0.04 \sin\left(0.99 n-99\right)
\end{align}
Where $n \in [1:365]$ is a day of the year.

% (Step 3) angles.
\subsection{Computing $\pmb{\theta_d, \theta_f, \theta_r}$}
Given the angles describing the panel's orientation ($\nu$: north-south tilt, $\omega$: east-west tilt), we then simulate the amount of total irradiance actually hitting the panel's surface, given the panel's orientation relative to the sun. The models of~\citet{masters2013renewable} define this angle of incidence as the $\cos$-similarity between the panel's normal vector and the sun's vector (with the panel as the origin):
% --- Math about \theta_d, \theta_f, \theta_r. ---
\begin{align*}
\vec{p} &= \left[ \sin(\nu)  \cos(\omega), \cos(\nu)  \cos(\omega), \cos(\nu) \cos(\omega) \right] \\
\vec{s} &= \left[ \sin(\pi - \Gamma)  \cos(\alpha), \cos(\pi - \Gamma)  \cos(\alpha), \sin(\alpha) \right]
\end{align*}
We then compute $\theta_d$ as follows:
\begin{multline}
\theta_d = \frac{\vec{p} \cdot \vec{s}}{||\vec{p}|| ||\vec{s} ||} = \sin(\nu)  \cos(\omega)  \sin(\pi - \Gamma)  \cos(\alpha)\ + \\
\cos(\nu)  \cos(\omega)  \cos(\pi - \Gamma)  \cos(\alpha) +  \cos(\nu) \cos(\omega)  \sin(\alpha) 
\end{multline}

The diffuse irradiance incident angle, $\theta_f$, is given by a simple approximation: the solar collector is exposed to whatever fraction of the sky it points to, while $\theta_r$ is given by the fraction of the ground the collector points to:
\begin{equation}
\theta_f = \frac{\cos \nu + \cos \omega}{2}, \hspace{4mm} \theta_r = \frac{2 - \cos\nu - \cos \omega}{2}
\end{equation}

% Sample Percepts
\begin{figure}[t]
\begin{center}
\subfloat[Sample Sky Percepts\label{fig:sun_image}]{
	\includegraphics[scale=0.20]{figures/sun_img} \hspace{2mm}
	\includegraphics[scale=0.20]{figures/sun_img2}
} \hspace{16mm} % Sun image.
\subfloat[Sample Sky + Cloud Percepts\label{fig:sun_image_clouds}]{
	\includegraphics[scale=0.20]{figures/cloud_img} \hspace{2mm}
	\includegraphics[scale=0.20]{figures/cloud_img2}	
} % Clouds.
\caption{Example percepts given to the RL agent with no clouds (top) and simulated cloud coverage (bottom).}
\end{center}
\end{figure}


% (Step 4) Percepts
\subsection{Generating Percepts}


The final step in the simulation is to generate percepts for the learning algorithms.\footnote{The tracking algorithm always receives the same information: the year, month, day, hour, longitude, and latitude.} Our most immediate plan for future work is to build a physical system to conduct experiments with RL outside of simulation. In the real setting, we plan on equipping each solar panel with a fish eye monocular camera to provide images of the sky as input for the RL algorithm. To approximate the real setting, our simulated environment supports generating percepts of three kinds:
\begin{enumerate}
\item The panel's orientation and two angles representing the sun's true position in the sky, relative to the panel (four state variables).
\item A $16 \times 16$ synthesized grayscale image of the clear sky ($256$ state variables, each in the range $[0,1]$).
\item A $16\times 16$ synthesized grayscale image of the sky with simulated cloud cover ($256$ state variables, each in the range $[0,1]$).
\end{enumerate}
Naturally, the dimensions of the image can be controlled. For both image percepts, the sky angle changes as the panel moves (estimating the behavior of having a fixed camera mounted to the panel).

Cloud cover is created by generating small Gaussian blobs in the synthesized images, which we then use to modify the direct irradiance that reaches the panel's surface, approximating cloudy weather conditions. The cloudy conditions are randomized each morning at 4am, with the clouds moving across the sky throughout the course of the day. Surprisingly, studies demonstrate that diffuse irradiance can be magnified by cloud cover~\cite{robinson1966solar}, but cloud cover can also decrease diffuse irradiance depending on conditions~\cite{pfister2003cloud}. Direct irradiance $(R_d)$, however, is almost always decreased by cloud cover. Thus, if a cloud sits between the panel and the sun, we reduce the direct irradiance hitting the panel's surface by a factor proportional to the clouds intensity but choose not to impact the diffuse irradiance. Each cloud is modeled as a Multivariate gaussian, with $\mu$ and $\Sigma$ randomized on creation of the cloud, and the intensity of the cloud corresponds to the value of the Gaussian. In most experiments involving cloud cover, the clouds reduce the direct irradiance by anywhere from $10\%$ to $90\%$.



% Results (Mildura)
\begin{figure*}
\begin{center}
	\subfloat[True Sun Angles]{\includegraphics[scale=0.26]{figures/mildura/true_cumulative}} \hspace{1mm}% True sun angles percept.
	\subfloat[Bitmap of the Sky]{\includegraphics[scale=0.26]{figures/mildura/img_cumulative}} \hspace{1mm} % Sun image percept.
%	\subfloat[Bitmap of the Cloudy Sky]{\includegraphics[scale=0.26]{figures/mildura/cloud_cumulative}} \\ % Sun image w/ clouds percept.
%	\subfloat[True Sun Angles]{\includegraphics[scale=0.26]{figures/mildura/true_avg}} \hspace{1mm} % True sun angles percept.
%	\subfloat[Bitmap of the Sky]{\includegraphics[scale=0.26]{figures/mildura/img_avg}} \hspace{1mm} % Sun image percept.
%	\subfloat[Bitmap of the Cloudy Sky]{\includegraphics[scale=0.26]{figures/mildura/cloud_avg}} % Sun image w/ clouds percept.
\caption{Cumulative irradiance falling on the panel's surface given different percepts over six days of learning in Mildura, Australia in July of 2015.}
\label{fig:results_aus}
\end{center}
\end{figure*}

% ----------------------
% -- Experiments --
% ----------------------
\section{Experiments}


% \url{https://github.com/david-abel/simple_rl}
We wrap these four steps inside of a Markov Decision Process (MDP) using the open source library \texttt{simple-rl}.\footnote{{\it Link redacted during review.}} Each action of the MDP, $a \in \mc{A}$ is one of $\{\texttt{tilt N},\ \texttt{tilt E},\ \texttt{tilt S},\ \texttt{tilt W},\ \texttt{nothing}\}$. Executing the \texttt{nothing} action keeps the panel orientation fixed, while the other four each shift the panel $2\degree$ in their respective directions. Each time step is equivalent to three minutes of time passing (which is a tunable parameter). We let $\gamma=0.99$.

Our core algorithms are $Q$-Learning with a linear function approximator (\texttt{ql-lin}) and SARSA with a linear function approximator (\texttt{sarsa-lin}). Each of these algorithms uses $\varepsilon$-greedy exploration with $\varepsilon$ set to $0.2$ and learning rate $\eta = 0.1$ with a standard annealing schedule. The LinUCB approach (\texttt{lin-ucb}) uses an uncertainty bound of $0.5$.

Our core benchmark algorithm is Algorithm 2 from~\citet{Grena2012}, an efficient but accurate solar tracking algorithm, coupled with a controller that always points perfectly at the tracker's estimate of the sun's location. We also provide results for a fixed panel to illustrate the importance of tracking (\texttt{fixed}), and a highly idealized tracker that computes the perfect orientation at each time step to illustrate an upper bound on performance (\texttt{optimal}), and to visualize the degree of suboptimality of the other approaches.





\subsection{Primary Experiments}
We conduct two batches of experiments, the first in Mildora Australia for four days in June 2015, and the second in Reykjavik, Iceland for eight days in July 2020. In each batch we test with the three types of percepts described in the previous section. In the first experiment, the RL agents are given the true sun angles, $\alpha$ and $\Gamma$, and the panel's tilt angles, $\omega$ and $\nu$. The second experiment is intended to more accurately approximate solar tracking in the real world: the RL agents are synthesized greyscale image of the sky taken from the panel's tilted position, shown in Figure~\ref{fig:sun_image}. In the final experiment, the RL agents perceive a bitmap of the sky with simulated cloud coverage shown in Figure~\ref{fig:sun_image_clouds}. The reward function for all three experiments is given by Equation~\ref{eq:total_rads}, where the third experiment incorporates a small effect of cloud coverage on $R_d$. In all three experiments we set the reflective index ($\rho$) to $0.5$.

\subsection{Supplementary Experiments}
We also conduct two supplementary experiments. The first investigates the learning speed and performance difference between a single vs. double axis controller, and the second compares the effect of different reflective indices on overall performance. For both experiments we evaluate in New York City, NY during the first five days of August 2018. We only run a subset of the algorithms on each of these experiments to best illustrate the effects of the variable of interest (number of axes, magnitude of $\rho$). For the reflective index experiment, we test with $\rho \in \{0.1,0.5,0.9\}$.

<<<<<<< HEAD
All of our code for running experiments and for reproducing results is publicly available.\footnote{{\it Link redacted during review.}} %\url{https://github.com/david-abel/solar_panels_rl/experiments}}.




=======
% ------------------
% --- Results ---
% ------------------
\subsection{Results}
% Results (Mildura)
\begin{figure*}[t]
\begin{center}
	\subfloat[True Sun Angles]{\includegraphics[scale=0.26]{figures/mildura/true_cumulative}} \hspace{1mm}% True sun angles percept.
	\subfloat[Bitmap of the Sky]{\includegraphics[scale=0.26]{figures/mildura/img_cumulative}} \hspace{1mm} % Sun image percept.
%	\subfloat[Bitmap of the Cloudy Sky]{\includegraphics[scale=0.26]{figures/mildura/cloud_cumulative}} \\ % Sun image w/ clouds percept.
%	\subfloat[True Sun Angles]{\includegraphics[scale=0.26]{figures/mildura/true_avg}} \hspace{1mm} % True sun angles percept.
%	\subfloat[Bitmap of the Sky]{\includegraphics[scale=0.26]{figures/mildura/img_avg}} \hspace{1mm} % Sun image percept.
%	\subfloat[Bitmap of the Cloudy Sky]{\includegraphics[scale=0.26]{figures/mildura/cloud_avg}} % Sun image w/ clouds percept.
\caption{Cumulative irradiance falling on the panel's surface given different percepts over four days of learning in Mildura, Australia in July of 2015.}
\label{fig:results_aus}
\end{center}
\end{figure*}
>>>>>>> 37518854

% Results (reykjavik)
\begin{figure*}
\begin{center}
	\subfloat[True Sun Angles]{\includegraphics[scale=0.26]{figures/reykjavik/true_cumulative}} \hspace{1mm} % True sun angles percept.
	\subfloat[Bitmap of the Sky]{\includegraphics[scale=0.26]{figures/reykjavik/img_cumulative}} \hspace{1mm} % Sun image percept.
%	\subfloat[Bitmap of the Cloudy Sky]{\includegraphics[scale=0.26]{figures/reykjavik/cloud_cumulative}} \\ % Sun image w/ clouds percept.
%	\subfloat[True Sun Angles]{\includegraphics[scale=0.26]{figures/reykjavik/true_avg}} \hspace{1mm} % True sun angles percept.
%	\subfloat[Bitmap of the Sky]{\includegraphics[scale=0.26]{figures/reykjavik/img_avg}} \hspace{1mm} % Sun image percept.
%	\subfloat[Bitmap of the Cloudy Sky]{\includegraphics[scale=0.26]{figures/reykjavik/cloud_avg}} % Sun image w/ clouds percept.
\caption{Cumulative irradiance falling on the panel's surface given different percepts over four days of learning in Reykjavik, Iceland in March of 2018.}
\label{fig:results_ice}
\end{center}
\end{figure*}

As can be seen in both figure (a) and figure (b), most of the RL approaches outperform the Grena tracker after a relatively short training period (1-2 days in most cases). When using images as the percept, the linUCB algorithm is by far the most efficient, while the other RL approaches still achieve similar irradiation to the Grena tracker. Given the true sun angles, however,  all RL approaches perform similarly. This discrepancy may be due to the state size difference when using images as opposed to true sun angles, which the linUCB algorithm is less susceptible to.

% ------------------
% --- Results ---
% ------------------
\subsection{Results}


We first note that the \texttt{grena-tracker} consistently outperforms the \texttt{fixed-panel} by around $25\%$, corroborating the evidence advanced by previous literature~\cite{Eke2012,mousazadeh2009review,clifford2004design}. We take this alignment as further support of the accuracy of our simulation.

In Figure~\ref{fig:results_aus} illustrates the cumulative irradiance exposed to each panel in the Australia experiments for each percept type. With the simple percept, {\it all} of the learning algorithms outperform the baseline tracker and fixed panel by a substantial amount. When just the image is provided, \texttt{lin-ucb} achieves by far the best performance; we hypothesize that this is due to the non-sequential nature of this variant of the task. When just the sun is present, there is little incentive to forecast expected future reward beyond the immediate next step. Conversely, we see that when clouds are present, \texttt{lin-ucb} substantially underperforms, and is dominated by the other learners.

Figure~\ref{fig:results_ice} shows the same experiments simulated in Iceland. The results are largely the same, though we note that the \texttt{grena-tracker} does substantially better in Iceland.






% Results (single axis vs dual axis)
\begin{figure}[h]
\begin{center}
\includegraphics[scale=0.26]{figures/saxis_vs_daxis_true}
\caption{Comparison of single axis to dual axis approach with the true sun percepts.}
\label{fig:results_axis}
\end{center}
\end{figure}




% Results (rho tests)
%\begin{figure*}
%\begin{center}
%\includegraphics[scale=0.26]{figures/saxis_vs_daxis}
%\caption{Effect of ground reflective index on energy acquired.}
%\label{fig:results_rho}
%\end{center}
%\end{figure*}




% -----------------------
% --- Conclusion ---
% -----------------------
\section{Conclusion}

We have here demonstrated the benefits of using the approach of Reinforcement Learning to improve the performance of solar panels. We develop a high fidelity test bed for the problem of solar energy harvesting, capable of simulating solar irradiance models anywhere on Earth with a variety of generated image percepts to approximate real world conditions. We take the simulation, and the evaluation of simple RL approaches on solar panel control to each be of independent interest to the broader AI and computational sustainability communities.

In the future, the clear next step is to implement a functioning RL controller on real solar panels. Additionally, there are several novel algorithmic challenges posed by the solar panel setting. First, movement, observation, and computation all expend energy; incorporating these expenditures explicitly into the model poses both challenging planning and exploration questions. Similarly,~\citet{Hsu2015} demonstrate that simple RL approaches can optimize the problem of Maximum Power Point Tracking (MPTT) for solar panels; a system that jointly optimizes over these two criteria poses another difficult challenge. We are also interested in investigating transfer learning between our simulation and the real world, similar to the setup of~\cite{Taylor2007}. 





% ------------------------
% --- Bilbiography ---
% ------------------------
\bibliographystyle{ijcai/named}
\footnotesize{\bibliography{../solar}}

\end{document}<|MERGE_RESOLUTION|>--- conflicted
+++ resolved
@@ -161,12 +161,8 @@
 
 % Agents
 \subsubsection{Agents}
-<<<<<<< HEAD
-
-We evaluate two relatively simple agents: $Q$-Learning with a Linear Function approximator with a Gaussian radial basis kernel and $SARSA$ with a linear function approximator. To test the significance of modeling the sequential aspects of the problem, we also conduct experiments with LinUCB~\cite{li2010contextual}, a standard approach to Contextual Bandits. We chose each of the linear approximators to illustrate that online, efficient, and lightweight algorithms can be effective in the domain. We did not use any agents that employ Deep Learning techniques, as this would require more computation power and storage, both of which will be limited in the solar panel real setting. 
-=======
-We evaluate two relatively simple agents (and variations thereof): $Q$-Learning with a Linear Function approximator with a Gaussian radial basis kernel and $SARSA$ with a linear function approximator. To test the significance of modeling the sequential aspects of the problem, we also conduct experiments with LinUCB~\cite{li2010contextual}, a standard approach to Contextual Bandits. We chose each of the linear approximators to illustrate that online, efficient, and lightweight algorithms can be effective in the domain. We did not use any agents that employ Deep Learning techniques, as these require more computation power and storage, both of which will be limited in the real solar panel setting. However, this could be an area of further exploration.
->>>>>>> 37518854
+
+We evaluate two relatively simple agents: $Q$-Learning with a Linear Function approximator with a Gaussian radial basis kernel and $SARSA$ with a linear function approximator. To test the significance of modeling the sequential aspects of the problem, we also conduct experiments with LinUCB~\cite{li2010contextual}, a standard approach to Contextual Bandits. We chose each of the linear approximators to illustrate that online, efficient, and lightweight algorithms can be effective in the domain. We did not use any agents that employ Deep Learning techniques, as these require more computation power and storage, both of which will be limited in the real solar panel setting. However, this could be an area of further exploration.
 
 $Q$-Learning, introduced by~\citet{watkins1992q}, updates the $Q$ function via one step look aheads each experience, $\langle s, a, r, s' \rangle$, according to the gradient update rule:
 \begin{equation}
@@ -317,21 +313,6 @@
 Cloud cover is created by generating small Gaussian blobs in the synthesized images, which we then use to modify the direct irradiance that reaches the panel's surface, approximating cloudy weather conditions. The cloudy conditions are randomized each morning at 4am, with the clouds moving across the sky throughout the course of the day. Surprisingly, studies demonstrate that diffuse irradiance can be magnified by cloud cover~\cite{robinson1966solar}, but cloud cover can also decrease diffuse irradiance depending on conditions~\cite{pfister2003cloud}. Direct irradiance $(R_d)$, however, is almost always decreased by cloud cover. Thus, if a cloud sits between the panel and the sun, we reduce the direct irradiance hitting the panel's surface by a factor proportional to the clouds intensity but choose not to impact the diffuse irradiance. Each cloud is modeled as a Multivariate gaussian, with $\mu$ and $\Sigma$ randomized on creation of the cloud, and the intensity of the cloud corresponds to the value of the Gaussian. In most experiments involving cloud cover, the clouds reduce the direct irradiance by anywhere from $10\%$ to $90\%$.
 
 
-
-% Results (Mildura)
-\begin{figure*}
-\begin{center}
-	\subfloat[True Sun Angles]{\includegraphics[scale=0.26]{figures/mildura/true_cumulative}} \hspace{1mm}% True sun angles percept.
-	\subfloat[Bitmap of the Sky]{\includegraphics[scale=0.26]{figures/mildura/img_cumulative}} \hspace{1mm} % Sun image percept.
-%	\subfloat[Bitmap of the Cloudy Sky]{\includegraphics[scale=0.26]{figures/mildura/cloud_cumulative}} \\ % Sun image w/ clouds percept.
-%	\subfloat[True Sun Angles]{\includegraphics[scale=0.26]{figures/mildura/true_avg}} \hspace{1mm} % True sun angles percept.
-%	\subfloat[Bitmap of the Sky]{\includegraphics[scale=0.26]{figures/mildura/img_avg}} \hspace{1mm} % Sun image percept.
-%	\subfloat[Bitmap of the Cloudy Sky]{\includegraphics[scale=0.26]{figures/mildura/cloud_avg}} % Sun image w/ clouds percept.
-\caption{Cumulative irradiance falling on the panel's surface given different percepts over six days of learning in Mildura, Australia in July of 2015.}
-\label{fig:results_aus}
-\end{center}
-\end{figure*}
-
 % ----------------------
 % -- Experiments --
 % ----------------------
@@ -355,13 +336,9 @@
 \subsection{Supplementary Experiments}
 We also conduct two supplementary experiments. The first investigates the learning speed and performance difference between a single vs. double axis controller, and the second compares the effect of different reflective indices on overall performance. For both experiments we evaluate in New York City, NY during the first five days of August 2018. We only run a subset of the algorithms on each of these experiments to best illustrate the effects of the variable of interest (number of axes, magnitude of $\rho$). For the reflective index experiment, we test with $\rho \in \{0.1,0.5,0.9\}$.
 
-<<<<<<< HEAD
+
 All of our code for running experiments and for reproducing results is publicly available.\footnote{{\it Link redacted during review.}} %\url{https://github.com/david-abel/solar_panels_rl/experiments}}.
 
-
-
-
-=======
 % ------------------
 % --- Results ---
 % ------------------
@@ -379,7 +356,7 @@
 \label{fig:results_aus}
 \end{center}
 \end{figure*}
->>>>>>> 37518854
+
 
 % Results (reykjavik)
 \begin{figure*}
@@ -427,13 +404,13 @@
 
 
 % Results (rho tests)
-%\begin{figure*}
-%\begin{center}
-%\includegraphics[scale=0.26]{figures/saxis_vs_daxis}
-%\caption{Effect of ground reflective index on energy acquired.}
-%\label{fig:results_rho}
-%\end{center}
-%\end{figure*}
+\begin{figure*}
+\begin{center}
+\includegraphics[scale=0.26]{figures/rho_cumulative}
+\caption{Effect of ground reflective index on energy acquired.}
+\label{fig:results_rho}
+\end{center}
+\end{figure*}
 
 
 
