--- conflicted
+++ resolved
@@ -29,10 +29,6 @@
         (solarOOMDP)
     '''
     #panel information
-<<<<<<< HEAD
-    panel = Panel(1, 1, 10, 0.22, 1500, 0.10, 0.5, 0.1, 0.5)
-=======
-    #panel = Panel(1, 1, 10, 0.22, 1500, 0.10, 0.5, 0.1, 0.5)
 
     panel = Panel(x_dim=1,
                   y_dim=1,
@@ -46,7 +42,6 @@
                   actuator_mount_ew=0.5,
                   actuator_offset_ns=0.1,
                   actuator_mount_ns=0.5)
->>>>>>> 9dc6233f
     
     # Percepts.
     try:
@@ -142,11 +137,7 @@
     sun_agents, sun_solar_mdp = setup_experiment("sun_percept", loc=loc)
 
     # # Run experiments.
-<<<<<<< HEAD
-    run_agents_on_mdp(sun_agents, sun_solar_mdp, instances=3, episodes=100, steps=steps, clear_old_results=True, rew_step_count=6*24)
-=======
-    run_agents_on_mdp(sun_agents, sun_solar_mdp, instances=5, episodes=1, steps=steps, clear_old_results=True)
->>>>>>> 9dc6233f
+    run_agents_on_mdp(sun_agents, sun_solar_mdp, instances=3, episodes=100, steps=steps, clear_old_results=True) #, rew_step_count=6*24)
 
     
 if __name__ == "__main__":
