--- conflicted
+++ resolved
@@ -17,57 +17,67 @@
 from SolarTrackerClass import SolarTracker
 import tracking_baselines as tb
 
-def setup_experiment(exp_name, loc="australia", test_both_axes=False):
+def _make_mdp(loc, percept_type, panel_step, reflective_index=0.5):
     '''
     Args:
-        exp_name (str): One of 'sun_percept', 'image_percept', or 'image_cloud_percept'.
+        loc (str)
+        percept_type (str): One of 'sun_percept', 'image_percept', or 'image_cloud_percept'.
+        panel_step (int)
+
     Returns:
-        (tuple):
-            [1]: (list of Agents)
-            [2]: MDP
+        (solarOOMDP)
     '''
+    
+    # Percepts.
     try:
-        image_mode, cloud_mode = {
+        image_mode, cloud_mode, = {
             "sun_percept":(False, False),
             "image_percept":(True, False),
             "image_cloud_percept":(True, True),
-        }[exp_name]
+        }[percept_type]
     except KeyError:
-        print "Error: experiment name unknown ('" + str(exp_name) + "''). Choose one of: ['sun_percept', 'image_percept', 'image_cloud_percept']."
+        print "Error: percept type unknown ('" + str(percept_type) + "''). Choose one of: ['sun_percept', 'image_percept', 'image_cloud_percept']."
         quit()
-    # Setup MDP.
-    panel_step = 2
-    timestep = 3.0
 
     # Location.
     if loc == "australia":
         date_time = datetime.datetime(day=1, hour=18, month=6, year=2015)
         lat, lon = -34.25, 142.17
     elif loc == "iceland":
-        date_time = datetime.datetime(day=1, hour=18, month=11, year=2030)
+        date_time = datetime.datetime(day=1, hour=18, month=4, year=2020)
         lat, lon = 64.1265, -21.8174
-<<<<<<< HEAD
     elif loc == "nyc":
         date_time = datetime.datetime(day=1, hour=18, month=11, year=2025)
         lat, lon = 40.7, 74.006
 
-    solar_mdp = SolarOOMDP(date_time, timestep=timestep, latitude_deg=lat, longitude_deg=lon, panel_step=panel_step, image_mode=image_mode, cloud_mode=cloud_mode)
-=======
-
+    # Make MDP.
     solar_mdp = SolarOOMDP(date_time, \
-        timestep=timestep, \
+        timestep=3.0, \
         latitude_deg=lat, \
         longitude_deg=lon, \
         panel_step=panel_step, \
         image_mode=image_mode, \
-        cloud_mode=cloud_mode)
+        cloud_mode=cloud_mode, \
+        reflective_index=reflective_index)
 
->>>>>>> b935490b
-    actions, gamma = solar_mdp.get_actions(), solar_mdp.get_gamma()
+    return solar_mdp
+
+def _setup_agents(solar_mdp, test_both_axes=False, reflective_index_exp=False):
+    '''
+    Args:
+        solar_mdp (SolarOOMDP)
+        reflective_index_exp (bool): If true renames agents according to the reflective_index of the solar_mdp
+
+    Returns:
+        (list): of Agents
+    '''
+    # Get relevant MDP params.
+    actions, gamma, panel_step = solar_mdp.get_actions(), solar_mdp.get_gamma(), solar_mdp.get_panel_step()
     saxis_actions = solar_mdp.get_single_axis_actions()
 
     # Setup fixed agent.
     static_agent = FixedPolicyAgent(tb.static_policy, name="fixed-panel")
+    optimal_agent = FixedPolicyAgent(tb.optimal_policy, name="optimal")
 
     # Grena single axis and double axis trackers from time/loc.
     grena_tracker_s = SolarTracker(tb.grena_tracker, panel_step=panel_step, dual_axis=False)
@@ -76,58 +86,71 @@
     grena_tracker_d_agent = FixedPolicyAgent(grena_tracker_d.get_policy(), name="grena-tracker")
 
     # Setup RL agents
-<<<<<<< HEAD
+    alpha, epsilon = 0.2, 0.2
     lin_ucb_agent_s = LinUCBAgent(saxis_actions, name="lin-ucb-single")
     lin_ucb_agent_d = LinUCBAgent(actions, name="lin-ucb")
-    ql_lin_approx_agent_s = LinearApproxQLearnerAgent(saxis_actions, name="ql-lin-single", alpha=0.2, epsilon=0.2, gamma=gamma, rbf=True)
-    ql_lin_approx_agent_d = LinearApproxQLearnerAgent(actions, name="ql-lin", alpha=0.2, epsilon=0.2, gamma=gamma, rbf=True)
-    sarsa_lin_rbf_agent_s = LinearApproxSarsaAgent(saxis_actions, name="sarsa-lin-single", alpha=0.2, epsilon=0.2, gamma=gamma, rbf=True)
-    sarsa_lin_rbf_agent_d = LinearApproxSarsaAgent(actions, name="sarsa-lin", alpha=0.2, epsilon=0.2, gamma=gamma, rbf=True)
-    
+    ql_lin_approx_agent_s = LinearApproxQLearnerAgent(saxis_actions, name="ql-lin-single", alpha=alpha, epsilon=epsilon, gamma=gamma, rbf=True)
+    ql_lin_approx_agent_d = LinearApproxQLearnerAgent(actions, name="ql-lin", alpha=alpha, epsilon=epsilon, gamma=gamma, rbf=True)
+    sarsa_lin_rbf_agent_s = LinearApproxSarsaAgent(saxis_actions, name="sarsa-lin-single", alpha=alpha, epsilon=epsilon, gamma=gamma, rbf=True)
+    sarsa_lin_rbf_agent_d = LinearApproxSarsaAgent(actions, name="sarsa-lin", alpha=alpha, epsilon=epsilon, gamma=gamma, rbf=True)
+
     if test_both_axes:
+        # Axis comparison experiment.
         grena_tracker_d_agent.name += "-double"
         lin_ucb_agent_d.name += "-double"
         sarsa_lin_rbf_agent_d.name += "-double"
         ql_lin_approx_agent_d.name += "-double"
         agents = [grena_tracker_s_agent, grena_tracker_d_agent, lin_ucb_agent_s, lin_ucb_agent_d, sarsa_lin_rbf_agent_s, sarsa_lin_rbf_agent_d, ql_lin_approx_agent_s, ql_lin_approx_agent_d]
+    elif reflective_index_exp:
+        # Reflective index experiment.
+        grena_tracker_d_agent += "-" + str(solar_mdp.get_reflective_index())
+        sarsa_lin_rbf_agent_d += "-" + str(solar_mdp.get_reflective_index())
+        agents = [grena_tracker_d_agent, sarsa_lin_rbf_agent_d]
     else:
-        agents = [grena_tracker_d_agent, static_agent, lin_ucb_agent_d, sarsa_lin_rbf_agent_d, ql_lin_approx_agent_d]
-=======
-    saxis_actions = solar_mdp.get_single_axis_actions()
-    lin_approx_agent_rbf = LinearApproxQLearnerAgent(actions, alpha=0.2, epsilon=0.2, gamma=gamma, rbf=True)
-    lin_approx_agent_single_rbf = LinearApproxQLearnerAgent(saxis_actions, name="linear-single-rbf", alpha=0.2, epsilon=0.2, gamma=gamma, rbf=True)
+        # Regular experiments.
+        agents = [grena_tracker_d_agent, static_agent, optimal_agent, lin_ucb_agent_d, sarsa_lin_rbf_agent_d, ql_lin_approx_agent_d]
 
-    # Setup optimal agent
-    optimal_agent = FixedPolicyAgent(tb.optimal_policy)
-    agents = [optimal_agent, grena_tracker_double_agent, lin_approx_agent_single_rbf, lin_approx_agent_rbf]
->>>>>>> b935490b
+    return agents
 
+
+def setup_experiment(percept_type, loc="australia", test_both_axes=False, reflective_index=None):
+    '''
+    Args:
+        percept_type (str): One of 'sun_percept', 'image_percept', or 'image_cloud_percept'.
+        loc (str): one of ['australia', 'iceland', 'nyc']
+        test_both_axes (bool)
+        reflective_index_exp (float): If true, runs the reflective index experiment.
+
+    Returns:
+        (tuple):
+            [1]: (list of Agents)
+            [2]: MDP
+    '''
+
+    # Setup MDP.
+    solar_mdps = []
+    if reflective_index is not None:
+        solar_mdp = _make_mdp(loc, percept_type, panel_step=2.0, reflective_index=reflective_index)
+    else:
+        solar_mdp = _make_mdp(loc, percept_type, panel_step=2.0)
+
+    agents = _setup_agents(solar_mdp, test_both_axes=test_both_axes)
+    
     return agents, solar_mdp
 
 def main():
 
     # Setup experiment parameters, agents, mdp.
-    sun_agents, sun_solar_mdp = setup_experiment("sun_percept", loc="nyc", test_both_axes=True)
-    img_agents, img_solar_mdp = setup_experiment("image_percept", loc="nyc", test_both_axes=True)
-    img_cloud_agents, img_cloud_solar_mdp = setup_experiment("image_cloud_percept", loc="nyc", test_both_axes=True)
+    loc = "iceland"
+    sun_agents, sun_solar_mdp = setup_experiment("sun_percept", loc=loc) #, reflective_index=0.1)
+    img_agents, img_solar_mdp = setup_experiment("image_percept", loc=loc) #, reflective_index_exp=True)
+    # img_cloud_agents, img_cloud_solar_mdp = setup_experiment("image_cloud_percept", loc=loc, reflective_index_exp=True)
 
-<<<<<<< HEAD
-    # Run experiments.
-    # run_agents_on_mdp(sun_agents, sun_solar_mdp, num_instances=25, num_episodes=1, num_steps=20*24*4, clear_old_results=True)
-    # run_agents_on_mdp(img_agents, img_solar_mdp, num_instances=5, num_episodes=1, num_steps=20*24*4, clear_old_results=True)
-    run_agents_on_mdp(img_cloud_agents, img_cloud_solar_mdp, num_instances=5, num_episodes=1, num_steps=20*24*4, clear_old_results=True)
-=======
     # # Run experiments.
-    steps = 5*24*4#20*24*4
-    # run_agents_on_mdp(sun_agents, sun_solar_mdp, num_instances=5, num_episodes=1, num_steps=20*24*4, clear_old_results=True)
-    # run_agents_on_mdp(img_agents, img_solar_mdp, num_instances=5, num_episodes=1, num_steps=20*24*4, clear_old_results=True)
+    steps = 20*24*4
+    run_agents_on_mdp(sun_agents, sun_solar_mdp, num_instances=5, num_episodes=1, num_steps=steps)
     run_agents_on_mdp(img_agents, img_solar_mdp, num_instances=5, num_episodes=1, num_steps=steps)
-    run_agents_on_mdp(img_agents, img_solar_mdp, num_instances=5, num_episodes=1, num_steps=steps)
-    # run_agents_on_mdp(img_cloud_agents, img_cloud_solar_mdp, num_instances=5, num_episodes=1, num_steps=20*24*4, clear_old_results=True)
-    # run_agents_on_mdp(img_cloud_agents, img_cloud_solar_mdp, num_instances=5, num_episodes=1, num_steps=20*24*4, clear_old_results=True)
-    run_agents_on_mdp(img_cloud_agents, img_cloud_solar_mdp, num_instances=5, num_episodes=1, num_steps=steps)
-    run_agents_on_mdp(img_cloud_agents, img_cloud_solar_mdp, num_instances=5, num_episodes=1, num_steps=steps)
->>>>>>> b935490b
+    # run_agents_on_mdp(img_cloud_agents, img_cloud_solar_mdp, num_instances=5, num_episodes=1, num_steps=steps)
     
 if __name__ == "__main__":
     main()