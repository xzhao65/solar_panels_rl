#!/usr/bin/env python
'''
Code for running RL + solar tracking experiments.

Author: Emily Reif + David Abel
'''

# Python imports.
import datetime

# simple_rl imports.
from simple_rl.run_experiments import run_agents_on_mdp
from simple_rl.agents import RandomAgent, FixedPolicyAgent, LinearApproxQLearnerAgent

# Local imports.
from solarOOMDP.SolarOOMDPClass import SolarOOMDP
from SolarTrackerClass import SolarTracker
import tracking_baselines as tb

def setup_experiment(exp_name):
    '''
    Args:
        exp_name (str): One of 'sun_percept', 'image_percept', or 'image_cloud_percept'.
    Returns:
        (tuple):
            [1]: (list of Agents)
            [2]: MDP
    '''
    try:
        image_mode, cloud_mode = {
            "sun_percept":(False, False),
            "image_percept":(True, False),
            "image_cloud_percept":(True, True),
        }[exp_name]
    except KeyError:
        print "Error: experiment name unknown ('" + str(exp_name) + "''). Choose one of: ['sun_percept', 'image_percept', 'image_cloud_percept']."
        quit()
    # Setup MDP.
    dual_axis = True
    panel_step = 2

    timestep = 4.0
    date_time = datetime.datetime(day=4, hour=20, month=7, year=2015) # Normally: 20
    solar_mdp = SolarOOMDP(date_time, timestep=timestep, panel_step=panel_step, dual_axis = dual_axis, image_mode=image_mode, cloud_mode=cloud_mode)
    actions, gamma = solar_mdp.get_actions(), solar_mdp.get_gamma()

    # Setup fixed agent.
    static_agent = FixedPolicyAgent(tb.static_policy)

    # Grena tracker from time/loc.
    grena_tracker = SolarTracker(tb.grena_tracker, panel_step=panel_step, dual_axis=dual_axis)
    grena_tracker_agent = FixedPolicyAgent(grena_tracker.get_policy(), name="grena-tracker")

    # Setup RL agents.
    lin_approx_agent = LinearApproxQLearnerAgent(actions, alpha=0.1, epsilon=0.2, gamma=gamma, rbf=False)
    lin_approx_agent_rbf = LinearApproxQLearnerAgent(actions, alpha=0.1, epsilon=0.2, gamma=gamma, rbf=True)

    agents = [grena_tracker_agent, static_agent, lin_approx_agent_rbf]

    return agents, solar_mdp

def main():

    # Setup experiment parameters, agents, mdp.
    sun_agents, sun_solar_mdp = setup_experiment("sun_percept")
    img_agents, img_solar_mdp = setup_experiment("image_percept")
    img_cloud_agents, img_cloud_solar_mdp = setup_experiment("image_cloud_percept")

    # Run experiments.
<<<<<<< HEAD
    # run_agents_on_mdp(sun_agents, sun_solar_mdp, num_instances=5, num_episodes=1, num_steps=15*24*6, clear_old_results=True)
    # run_agents_on_mdp(img_agents, img_solar_mdp, num_instances=5, num_episodes=1, num_steps=15*24*6, clear_old_results=True)
    run_agents_on_mdp(img_cloud_agents, img_cloud_solar_mdp, num_instances=2, num_episodes=1, num_steps=15*24*2, clear_old_results=True)
=======
    run_agents_on_mdp(sun_agents, sun_solar_mdp, num_instances=5, num_episodes=1, num_steps=15*24*6)
    run_agents_on_mdp(img_agents, img_solar_mdp, num_instances=5, num_episodes=1, num_steps=15*24*6)
    # run_agents_on_mdp(img_cloud_agents, img_cloud_solar_mdp, num_instances=10, num_episodes=1, num_steps=30*24*5, clear_old_results=True)
>>>>>>> 8e141e47
    
if __name__ == "__main__":
    main()<|MERGE_RESOLUTION|>--- conflicted
+++ resolved
@@ -17,7 +17,7 @@
 from SolarTrackerClass import SolarTracker
 import tracking_baselines as tb
 
-def setup_experiment(exp_name):
+def setup_experiment(exp_name, loc="australia"):
     '''
     Args:
         exp_name (str): One of 'sun_percept', 'image_percept', or 'image_cloud_percept'.
@@ -36,26 +36,33 @@
         print "Error: experiment name unknown ('" + str(exp_name) + "''). Choose one of: ['sun_percept', 'image_percept', 'image_cloud_percept']."
         quit()
     # Setup MDP.
-    dual_axis = True
     panel_step = 2
-
-    timestep = 4.0
-    date_time = datetime.datetime(day=4, hour=20, month=7, year=2015) # Normally: 20
-    solar_mdp = SolarOOMDP(date_time, timestep=timestep, panel_step=panel_step, dual_axis = dual_axis, image_mode=image_mode, cloud_mode=cloud_mode)
+    timestep = 3.0
+    # Reykjavik, Iceland: latitude_deg=64.1265, longitude_deg=-21.8174, day=4, hour=20, month=3, year=2030
+    # Mildura, Australia: latitude_deg=-34.25, longitude_deg=142.17, day=3, hour=18, month=6, year=2015
+    if loc == "australia":
+        date_time = datetime.datetime(day=1, hour=18, month=6, year=2015)
+        lat, lon = -34.25, 142.17
+    elif loc == "iceland":
+        date_time = datetime.datetime(day=1, hour=18, month=11, year=2030)
+        lat, lon = 64.1265, -21.8174
+    solar_mdp = SolarOOMDP(date_time, timestep=timestep, latitude_deg=lat, longitude_deg=lon, panel_step=panel_step, image_mode=image_mode, cloud_mode=cloud_mode)
     actions, gamma = solar_mdp.get_actions(), solar_mdp.get_gamma()
 
     # Setup fixed agent.
     static_agent = FixedPolicyAgent(tb.static_policy)
 
-    # Grena tracker from time/loc.
-    grena_tracker = SolarTracker(tb.grena_tracker, panel_step=panel_step, dual_axis=dual_axis)
-    grena_tracker_agent = FixedPolicyAgent(grena_tracker.get_policy(), name="grena-tracker")
+    # Grena single axis and double axis trackers from time/loc.
+    # grena_tracker_single = SolarTracker(tb.grena_tracker, panel_step=panel_step, dual_axis=False)
+    # grena_tracker_single_agent = FixedPolicyAgent(grena_tracker_single.get_policy(), name="grena-tracker-single")
+    grena_tracker_double = SolarTracker(tb.grena_tracker, panel_step=panel_step, dual_axis=True)
+    grena_tracker_double_agent = FixedPolicyAgent(grena_tracker_double.get_policy(), name="grena-tracker")
 
-    # Setup RL agents.
-    lin_approx_agent = LinearApproxQLearnerAgent(actions, alpha=0.1, epsilon=0.2, gamma=gamma, rbf=False)
-    lin_approx_agent_rbf = LinearApproxQLearnerAgent(actions, alpha=0.1, epsilon=0.2, gamma=gamma, rbf=True)
-
-    agents = [grena_tracker_agent, static_agent, lin_approx_agent_rbf]
+    # Setup RL agents
+    saxis_actions = solar_mdp.get_single_axis_actions()
+    lin_approx_agent_rbf = LinearApproxQLearnerAgent(actions, alpha=0.2, epsilon=0.2, gamma=gamma, rbf=True)
+    lin_approx_agent_single_rbf = LinearApproxQLearnerAgent(saxis_actions, name="linear-single-rbf", alpha=0.2, epsilon=0.2, gamma=gamma, rbf=True)
+    agents = [grena_tracker_double_agent, static_agent, lin_approx_agent_single_rbf, lin_approx_agent_rbf]
 
     return agents, solar_mdp
 
@@ -67,15 +74,9 @@
     img_cloud_agents, img_cloud_solar_mdp = setup_experiment("image_cloud_percept")
 
     # Run experiments.
-<<<<<<< HEAD
-    # run_agents_on_mdp(sun_agents, sun_solar_mdp, num_instances=5, num_episodes=1, num_steps=15*24*6, clear_old_results=True)
-    # run_agents_on_mdp(img_agents, img_solar_mdp, num_instances=5, num_episodes=1, num_steps=15*24*6, clear_old_results=True)
-    run_agents_on_mdp(img_cloud_agents, img_cloud_solar_mdp, num_instances=2, num_episodes=1, num_steps=15*24*2, clear_old_results=True)
-=======
-    run_agents_on_mdp(sun_agents, sun_solar_mdp, num_instances=5, num_episodes=1, num_steps=15*24*6)
-    run_agents_on_mdp(img_agents, img_solar_mdp, num_instances=5, num_episodes=1, num_steps=15*24*6)
-    # run_agents_on_mdp(img_cloud_agents, img_cloud_solar_mdp, num_instances=10, num_episodes=1, num_steps=30*24*5, clear_old_results=True)
->>>>>>> 8e141e47
+    run_agents_on_mdp(sun_agents, sun_solar_mdp, num_instances=5, num_episodes=1, num_steps=20*24*4, clear_old_results=True)
+    run_agents_on_mdp(img_agents, img_solar_mdp, num_instances=5, num_episodes=1, num_steps=20*24*4, clear_old_results=True)
+    run_agents_on_mdp(img_cloud_agents, img_cloud_solar_mdp, num_instances=5, num_episodes=1, num_steps=20*24*4, clear_old_results=True)
     
 if __name__ == "__main__":
     main()