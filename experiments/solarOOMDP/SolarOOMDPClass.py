'''
SolarOOMDPClass.py: Contains the SolarOOMDP class. 

Author: Emily Reif and David Abel
'''

# Python imports.
import math as m
import numpy as np
import datetime
import random
import matplotlib.pyplot as plt
import scipy.integrate as integrate

# simple_rl imports.
from simple_rl.mdp.oomdp.OOMDPClass import OOMDP
from simple_rl.mdp.oomdp.OOMDPObjectClass import OOMDPObject
from SolarOOMDPStateClass import SolarOOMDPState
from CloudClass import Cloud
import solar_helpers as sh

class SolarOOMDP(OOMDP):
    ''' Class for a Solar OO-MDP '''

    # Static constants.
    ACTIONS = ["panel_forward_ns", "panel_back_ns", "do_nothing", "panel_forward_ew", "panel_back_ew"]
    ATTRIBUTES = ["angle_AZ", "angle_ALT", "angle_ns", "angle_ew"]
    CLASSES = ["agent", "sun", "time", "worldPosition"]

<<<<<<< HEAD
    def __init__(self, date_time, timestep=30, panel_step=.1, reflective_index=0.8, panel_start_angle=0, latitude_deg=50, longitude_deg=1.1, img_dims=64, dual_axis=True, image_mode=False):
=======
    def __init__(self, date_time, timestep=30, panel_step=.1, latitude_deg=-34.25, longitude_deg=142.17, dual_axis=True, image_mode=False, cloud_mode=False):
>>>>>>> baf02b8c
        
        # Reykjavik, Iceland: latitude_deg=64.1265, longitude_deg=-21.8174
        # Mildura, Australia: latitude_deg=-34.25, longitude_deg=142.17

        # Error check the lat/long.
        if abs(latitude_deg) > 90 or abs(longitude_deg) > 180:
            print "Error: latitude must be between [-90, 90], longitude between [-180,180]. Lat:", latitude_deg, "Long:", longitude_deg
            quit()

        if cloud_mode and not image_mode:
            print "Warning (SolarOOMDP): Clouds were set to active but image mode is off. No cloud simulation supported for non-image-mode."
            cloud_mode = False

        # Mode information
        # If we are in 1-axis tracking mode, change actions accordingly.
        if not(dual_axis):
            SolarOOMDP.ACTIONS = ["do_nothing", "panel_forward_ew", "panel_back_ew"]

        # Image stuff.
        self.img_dims = 16
        self.image_mode = image_mode
        self.cloud_mode = cloud_mode
        self.clouds = self._generate_clouds() if cloud_mode else []

        # Global information
        self.latitude_deg = latitude_deg # positive in the northern hemisphere
        self.longitude_deg = longitude_deg # negative reckoning west from prime meridian in Greenwich, England
        self.step_panel = panel_step
        self.timestep = timestep
        self.reflective_index = 0.5

        # Time stuff.
        self.init_time = date_time
        self.time = date_time

        # Make state and call super.
        init_state = self._create_state(0.0, 0.0, self.init_time, longitude_deg, latitude_deg)
        OOMDP.__init__(self, SolarOOMDP.ACTIONS, self.objects, self._transition_func, self._reward_func, init_state=init_state)

    def reset(self):
        '''
        Summary:
            Resets the OOMDP back to the initial configuration.
        '''
        self.time = self.init_time
        OOMDP.reset(self)

    def _get_day(self):
        return self.time.timetuple().tm_yday

    # -------------------
    # --- CLOUD STUFF ---
    # -------------------

    def _generate_clouds(self):
        '''
        Returns:
            (list of Cloud)
        '''
        num_clouds = random.randint(4,8)
        clouds = []

        # Generate info for each cloud.
        dx, dy = random.randint(-1,1), random.randint(-1,1)
        for i in xrange(num_clouds):
            x = random.randint(0, self.img_dims)
            y = random.randint(0, self.img_dims)
            rx = random.randint(3,6)
            ry = random.randint(2,rx)
            clouds.append(Cloud(x, y, dx, dy, rx, ry))

        return clouds

    def _move_clouds(self):
        '''
        Summary:
            Moves each cloud in the cloud list (self.clouds).
        '''
        for cloud in self.clouds:
            cloud.move(self.timestep)

    # ----------------------------------
    # --- REWARD AND TRANSITION FUNC ---
    # ----------------------------------

    def _reward_func(self, state, action):
        '''
        Args:
            state (OOMDP State)
            action (str)

        Returns
            (float)
        '''

        # Both altitude_deg and azimuth_deg are in degrees.
        sun_altitude_deg = sh._compute_sun_altitude(self.latitude_deg, self.longitude_deg, self.time)
        sun_azimuth_deg = sh._compute_sun_azimuth(self.latitude_deg, self.longitude_deg, self.time)

        # Panel stuff
        panel_ns_deg = state.get_panel_angle_ew()
        panel_ew_deg = state.get_panel_angle_ns()

        # Cloud stuff.
        direct_cloud_modifer = 1.0
        if self.cloud_mode:
            sun_x, sun_y = self._get_sun_x_y(sun_azimuth_deg, sun_altitude_deg)
            direct_cloud_modifer -= sh._compute_direct_cloud_cover(self.clouds, sun_x, sun_y, self.img_dims)

        # Compute direct radiation.
        direct_rads = sh._compute_radiation_direct(self.time, sun_altitude_deg)
        diffuse_rads = sh._compute_radiation_diffuse(self.time, self._get_day(), sun_altitude_deg)
        reflective_rads = sh._compute_radiation_reflective(self.time, self._get_day(), self.reflective_index, sun_altitude_deg)

        # Compute tilted component.
        direct_tilt_factor = sh._compute_direct_radiation_tilt_factor(panel_ns_deg, panel_ew_deg, sun_altitude_deg, sun_azimuth_deg)
        diffuse_tilt_factor = sh._compute_diffuse_radiation_tilt_factor(panel_ns_deg, panel_ew_deg)
        reflective_tilt_factor = sh._compute_reflective_radiation_tilt_factor(panel_ns_deg, panel_ew_deg)

        # Compute total.
        reward = direct_cloud_modifer*direct_rads * direct_tilt_factor + \
                    diffuse_rads * diffuse_tilt_factor + \
                    reflective_rads * reflective_tilt_factor

        return reward

    def _transition_func(self, state, action):
        '''
        Args:
            (OOMDP State)
            action (str)

        Returns
            (OOMDP State)
        '''
        _error_check(state, action)
        self.time += datetime.timedelta(minutes=self.timestep)
        state_angle_ns = state.get_panel_angle_ns()
        state_angle_ew = state.get_panel_angle_ew()

        # Remake or move clouds.
        if self.time.hour == 6:
            self.clouds = self._generate_clouds() if self.cloud_mode else []
        elif self.clouds != []:
            self._move_clouds()

        step = self.step_panel

        # If we move the panel forward, increment panel angle by one step
        if action == "panel_forward_ew":
            new_panel_angle_ew = state_angle_ew + step
            return self._create_state(new_panel_angle_ew, state_angle_ns, self.time, self.longitude_deg, self.latitude_deg)

        # If we move the panel back, decrement panel angle by one step
        elif action == "panel_back_ew":
            new_panel_angle_ew = state_angle_ew - step
            return self._create_state(new_panel_angle_ew, state_angle_ns, self.time, self.longitude_deg, self.latitude_deg)

        # If we move the panel forward, increment panel angle by one step
        if action == "panel_forward_ns":
            new_panel_angle_ns = state_angle_ns + step
            return self._create_state(state_angle_ew, new_panel_angle_ns, self.time, self.longitude_deg, self.latitude_deg)

        # If we move the panel back, decrement panel angle by one step
        elif action == "panel_back_ns":
            new_panel_angle_ns = state_angle_ns - step
            return self._create_state(state_angle_ew, new_panel_angle_ns, self.time, self.longitude_deg, self.latitude_deg)

        # If we do nothing, none of the angles change
        elif action == "do_nothing":
            return self._create_state(state_angle_ew, state_angle_ns, self.time, self.longitude_deg, self.latitude_deg)

        else:
            print "Error: Unrecognized action! (" + action + ")"
            quit()

    def _create_state(self, panel_angle_ew, panel_angle_ns, t, lon, lat):
        '''
        Args:
            sun_angle (int)
            panel_angle_ns (int)
            panel_angle_ew (int)
            t (datetime)
            lon (float)
            lat (float)

        Returns:
            (OOMDP State)
        '''
        self.objects = {attr : [] for attr in SolarOOMDP.CLASSES}

        # Make agent.
        agent_attributes = {}
        bounded_panel_angle_ew = max(min(panel_angle_ew,90),-90)
        bounded_panel_angle_ns = max(min(panel_angle_ns,90),-90)
        agent_attributes["angle_ew"] = bounded_panel_angle_ew
        agent_attributes["angle_ns"] = bounded_panel_angle_ns

        agent = OOMDPObject(attributes=agent_attributes, name="agent")
        self.objects["agent"].append(agent)

        # Sun.
        sun_attributes = {}
        sun_angle_AZ = sh._compute_sun_azimuth(lat, lon, t)
        sun_angle_ALT = sh._compute_sun_altitude(lat, lon, t)

<<<<<<< HEAD
        if (self.image_mode):
            image = self._create_sun_image(sun_angle_AZ, sun_angle_ALT, bounded_panel_angle_ns, bounded_panel_angle_ew)
=======
        # Image stuff.
        if self.image_mode:
            # Set attributes as pixels.
            image = self._create_sun_image(sun_angle_AZ, sun_angle_ALT)
>>>>>>> baf02b8c
            for i in range (self.img_dims):
                for j in range (self.img_dims):
                    idx = i*self.img_dims + j
                    sun_attributes['pix' + str(i)] = image[i][j]    
        else:
            sun_attributes["angle_AZ"] = sun_angle_AZ
            sun_attributes["angle_ALT"] = sun_angle_ALT  

        sun = OOMDPObject(attributes=sun_attributes, name="sun")
        self.objects["sun"].append(sun)

        return SolarOOMDPState(self.objects, date_time=t, longitude=lon, latitude=lat, sun_angle_AZ = sun_angle_AZ, sun_angle_ALT = sun_angle_ALT)
    
    # -------------------
    # --- IMAGE STUFF ---
    # -------------------

    def _get_sun_x_y(self, sun_angle_AZ, sun_angle_ALT):
        x = self.img_dims * (1 + m.sin(m.radians(sun_angle_AZ)))/2
        y = self.img_dims * m.sin(m.radians(sun_angle_ALT))/2
        return x, y

    def _create_sun_image(self, sun_angle_AZ, sun_angle_ALT, panel_angle_ns, panel_angle_ew):
        # Create image of the sun, given alt and az
        sun_dim = self.img_dims/8.0

        # For viewing purposes, we normalize between 0 and 1 on the x axis and 0 to .5 on the y axis
<<<<<<< HEAD
        panel_tilt_offset_y = m.sin(m.radians(panel_angle_ns))
        panel_tilt_offset_x = m.sin(m.radians(panel_angle_ew))

        print "sun az: ", sun_angle_AZ
        # print "sun alt: ", sun_angle_AZ

        percent_in_sky_x = m.sin(m.radians(sun_angle_AZ))
        percent_in_sky_y = m.sin(m.radians(sun_angle_ALT))

        print "panel_angle_ew ", panel_angle_ew
        x = self.img_dims * (1 + (percent_in_sky_x - panel_tilt_offset_x))/2 
        y = self.img_dims * (percent_in_sky_y - panel_tilt_offset_y)/2

        image = [l[:] for l in [[0] * self.img_dims] * self.img_dims]
=======
        x, y = self._get_sun_x_y(sun_angle_AZ, sun_angle_ALT)
        image = [np.ones(self.img_dims)*0.8 for l in [[0] * self.img_dims] * self.img_dims]
>>>>>>> baf02b8c

        # Make gaussian sun
        for i in range (self.img_dims):
            for j in range (self.img_dims):
                image[i][j] += _gaussian(j, x, sun_dim) * _gaussian(i, y, sun_dim)

                # Add cloud cover.
                for cloud in self.clouds:
                    image[i][j] -= (_gaussian(j, cloud.get_mu()[0], cloud.get_sigma()[0][0]) * \
                                    _gaussian(i, cloud.get_mu()[1], cloud.get_sigma()[1][1]) * cloud.get_intensity())

                # Backcompute the altitude of the pixel; if it is below the horizon, render black.
                alt_pix = 2*float(i)/self.img_dims + panel_tilt_offset_y
                if alt_pix < 0:
                    image[i][j] = 1

        # Show image (for testing purposes)
        self._show_image(image)

        return image

    def _show_image(self, image):
        plt.imshow(image, cmap='gray', vmin=00.0, vmax=1.0, interpolation='nearest')
        plt.gca().invert_yaxis()
        plt.title( 'Images used to train model')
        plt.figtext(0.01, 0.95, 'Date and Time: ' + str(self.time.ctime()), fontsize = 11)
        plt.figtext(0.01, 0.9, 'Latitude: ' + str(self.latitude_deg), fontsize = 11)
        plt.figtext(0.01, 0.85, 'Longitude: ' + str(self.longitude_deg), fontsize = 11)
        plt.show()

    def __str__(self):
        percept = "true"
        if self.image_mode and self.cloud_mode:
            percept = "cloud_img"
        elif self.image_mode:
            percept = "img"
        return "solarmdp_" + "p-" + str(self.step_panel) + "_" + percept

# Credit to http://stackoverflow.com/questions/14873203/plotting-of-1-dimensional-gaussian-distribution-function
# TODO: fix ^
def _gaussian(x, mu, sig):
    return np.exp(-np.power(x - mu, 2.) / (2 * np.power(sig, 2.)))

def _multivariate_gaussian(x, y, mu_vec, cov_matrix):
    '''
    Args;
        x (float)
        y (float)
        mu_vec (np.array)
        cov_matrix (np.matrix)

    Returns:
        (float): evaluates the PDF of the multivariate at the point x,y.
    '''
    numerator = np.exp(-.5 *np.transpose(np.array([x,y]) - mu_vec) * np.linalg.inv(cov_matrix) * (np.array([x,y]) - mu_vec))
    denominator = np.sqrt(np.linalg.det(2*m.pi*cov_matrix))

    res = numerator / denominator
    return res[0][0] + res[1][1]

def _error_check(state, action):
    '''
    Args:
        state (State)
        action (str)

    Summary:
        Checks to make sure the received state and action are of the right type.
    '''

    if action not in SolarOOMDP.ACTIONS:
        print "Error: the action provided (" + str(action) + ") was invalid."
        quit()

    if not isinstance(state, SolarOOMDPState):
        print "Error: the given state (" + str(state) + ") was not of the correct class."
        quit()

# --- Test ---
def main():
    agent = {"angle": 0}
    sun = {"angle": 0}
    solar_world = SolarOOMDP(0, 0, agent=agent, sun=sun)

if __name__ == "__main__":
    main()<|MERGE_RESOLUTION|>--- conflicted
+++ resolved
@@ -27,12 +27,7 @@
     ATTRIBUTES = ["angle_AZ", "angle_ALT", "angle_ns", "angle_ew"]
     CLASSES = ["agent", "sun", "time", "worldPosition"]
 
-<<<<<<< HEAD
-    def __init__(self, date_time, timestep=30, panel_step=.1, reflective_index=0.8, panel_start_angle=0, latitude_deg=50, longitude_deg=1.1, img_dims=64, dual_axis=True, image_mode=False):
-=======
-    def __init__(self, date_time, timestep=30, panel_step=.1, latitude_deg=-34.25, longitude_deg=142.17, dual_axis=True, image_mode=False, cloud_mode=False):
->>>>>>> baf02b8c
-        
+    def __init__(self, date_time, timestep=30, panel_step=.1, reflective_index=0.8, panel_start_angle=0, latitude_deg=50, longitude_deg=1.1, img_dims=64, dual_axis=True, image_mode=False, cloud_mode=False):
         # Reykjavik, Iceland: latitude_deg=64.1265, longitude_deg=-21.8174
         # Mildura, Australia: latitude_deg=-34.25, longitude_deg=142.17
 
@@ -238,15 +233,14 @@
         sun_angle_AZ = sh._compute_sun_azimuth(lat, lon, t)
         sun_angle_ALT = sh._compute_sun_altitude(lat, lon, t)
 
-<<<<<<< HEAD
+        # Image stuff.
         if (self.image_mode):
+            # Set attributes as pixels.
             image = self._create_sun_image(sun_angle_AZ, sun_angle_ALT, bounded_panel_angle_ns, bounded_panel_angle_ew)
-=======
         # Image stuff.
         if self.image_mode:
             # Set attributes as pixels.
             image = self._create_sun_image(sun_angle_AZ, sun_angle_ALT)
->>>>>>> baf02b8c
             for i in range (self.img_dims):
                 for j in range (self.img_dims):
                     idx = i*self.img_dims + j
@@ -274,7 +268,6 @@
         sun_dim = self.img_dims/8.0
 
         # For viewing purposes, we normalize between 0 and 1 on the x axis and 0 to .5 on the y axis
-<<<<<<< HEAD
         panel_tilt_offset_y = m.sin(m.radians(panel_angle_ns))
         panel_tilt_offset_x = m.sin(m.radians(panel_angle_ew))
 
@@ -288,11 +281,8 @@
         x = self.img_dims * (1 + (percent_in_sky_x - panel_tilt_offset_x))/2 
         y = self.img_dims * (percent_in_sky_y - panel_tilt_offset_y)/2
 
-        image = [l[:] for l in [[0] * self.img_dims] * self.img_dims]
-=======
-        x, y = self._get_sun_x_y(sun_angle_AZ, sun_angle_ALT)
+        # image = [l[:] for l in [[0] * self.img_dims] * self.img_dims]
         image = [np.ones(self.img_dims)*0.8 for l in [[0] * self.img_dims] * self.img_dims]
->>>>>>> baf02b8c
 
         # Make gaussian sun
         for i in range (self.img_dims):
